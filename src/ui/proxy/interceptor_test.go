--- conflicted
+++ resolved
@@ -112,12 +112,6 @@
 }
 
 func TestPMSPolicyChecker(t *testing.T) {
-<<<<<<< HEAD
-	pm := pms.NewProjectManager(http.DefaultClient,
-		admiralEndpoint, nil)
-	name := "project_for_test_get_true"
-=======
-
 	var defaultConfigAdmiral = map[string]interface{}{
 		common.ExtEndpoint:     "https://" + endpoint,
 		common.WithNotary:      true,
@@ -136,9 +130,9 @@
 		panic(err)
 	}
 
-	pm := pms.NewProjectManager(admiralEndpoint, token)
+	pm := pms.NewProjectManager(http.DefaultClient,
+		admiralEndpoint, nil)
 	name := "project_for_test_get_sev_low"
->>>>>>> ea827ffd
 	id, err := pm.Create(&models.Project{
 		Name:                                       name,
 		EnableContentTrust:                         true,
