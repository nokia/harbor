/*
   Copyright (c) 2016 VMware, Inc. All Rights Reserved.
   Licensed under the Apache License, Version 2.0 (the "License");
   you may not use this file except in compliance with the License.
   You may obtain a copy of the License at

       http://www.apache.org/licenses/LICENSE-2.0

   Unless required by applicable law or agreed to in writing, software
   distributed under the License is distributed on an "AS IS" BASIS,
   WITHOUT WARRANTIES OR CONDITIONS OF ANY KIND, either express or implied.
   See the License for the specific language governing permissions and
   limitations under the License.
*/

package token

import (
	"crypto"
	"crypto/rand"
	"encoding/base64"
	"encoding/json"
	"fmt"
	"strings"
	"time"

	"github.com/vmware/harbor/src/common/dao"
	"github.com/vmware/harbor/src/common/utils/log"
	"github.com/vmware/harbor/src/ui/config"

	"github.com/docker/distribution/registry/auth/token"
	"github.com/docker/libtrust"
)

const (
	issuer = "registry-token-issuer"
)

<<<<<<< HEAD
=======
var expiration int //minutes
var privateKey string

func init() {
	expiration = config.TokenExpiration()
	privateKey = "/etc/ui/private_key.pem"
	log.Infof("token expiration: %d minutes", expiration)
}

>>>>>>> 41f5776d
// GetResourceActions ...
func GetResourceActions(scopes []string) []*token.ResourceActions {
	log.Debugf("scopes: %+v", scopes)
	var res []*token.ResourceActions
	for _, s := range scopes {
		if s == "" {
			continue
		}
		items := strings.Split(s, ":")
		length := len(items)

		typee := items[0]

		name := ""
		if length > 1 {
			name = items[1]
		}

		actions := []string{}
		if length > 2 {
			actions = strings.Split(items[2], ",")
		}

		res = append(res, &token.ResourceActions{
			Type:    typee,
			Name:    name,
			Actions: actions,
		})
	}
	return res
}

// FilterAccess modify the action list in access based on permission
func FilterAccess(username string, a *token.ResourceActions) {

	if a.Type == "registry" && a.Name == "catalog" {
		log.Infof("current access, type: %s, name:%s, actions:%v \n", a.Type, a.Name, a.Actions)
		return
	}

	//clear action list to assign to new acess element after perm check.
	a.Actions = []string{}
	if a.Type == "repository" {
		repoSplit := strings.Split(a.Name, "/")
		repoLength := len(repoSplit)
		if repoLength > 1 { //Only check the permission when the requested image has a namespace, i.e. project
			var projectName string
			registryURL, err := config.ExtEndpoint()
			if err != nil {
				log.Errorf("failed to get domain name: %v", err)
				return
			}
			registryURL = strings.Split(registryURL, "://")[1]
			if repoSplit[0] == registryURL {
				projectName = repoSplit[1]
				log.Infof("Detected Registry URL in Project Name. Assuming this is a notary request and setting Project Name as %s\n", projectName)
			} else {
				projectName = repoSplit[0]
			}
			var permission string
			if len(username) > 0 {
				isAdmin, err := dao.IsAdminRole(username)
				if err != nil {
					log.Errorf("Error occurred in IsAdminRole: %v", err)
				}
				if isAdmin {
					exist, err := dao.ProjectExists(projectName)
					if err != nil {
						log.Errorf("Error occurred in CheckExistProject: %v", err)
						return
					}
					if exist {
						permission = "RWM"
					} else {
						permission = ""
						log.Infof("project %s does not exist, set empty permission for admin\n", projectName)
					}
				} else {
					permission, err = dao.GetPermission(username, projectName)
					if err != nil {
						log.Errorf("Error occurred in GetPermission: %v", err)
						return
					}
				}
			}
			if strings.Contains(permission, "W") {
				a.Actions = append(a.Actions, "push")
			}
			if strings.Contains(permission, "M") {
				a.Actions = append(a.Actions, "*")
			}
			if strings.Contains(permission, "R") || dao.IsProjectPublic(projectName) {
				a.Actions = append(a.Actions, "pull")
			}
		}
	}
	log.Infof("current access, type: %s, name:%s, actions:%v \n", a.Type, a.Name, a.Actions)
}

// GenTokenForUI is for the UI process to call, so it won't establish a https connection from UI to proxy.
func GenTokenForUI(username string, service string, scopes []string) (token string, expiresIn int, issuedAt *time.Time, err error) {
	access := GetResourceActions(scopes)
	for _, a := range access {
		FilterAccess(username, a)
	}
	return MakeToken(username, service, access)
}

// MakeToken makes a valid jwt token based on parms.
func MakeToken(username, service string, access []*token.ResourceActions) (token string, expiresIn int, issuedAt *time.Time, err error) {
	pk, err := libtrust.LoadKeyFile(privateKey)
	if err != nil {
		return "", 0, nil, err
	}
	expiration, err := config.TokenExpiration()
	if err != nil {
		return "", 0, nil, err
	}

	tk, expiresIn, issuedAt, err := makeTokenCore(issuer, username, service, expiration, access, pk)
	if err != nil {
		return "", 0, nil, err
	}
	rs := fmt.Sprintf("%s.%s", tk.Raw, base64UrlEncode(tk.Signature))
	return rs, expiresIn, issuedAt, nil
}

//make token core
func makeTokenCore(issuer, subject, audience string, expiration int,
	access []*token.ResourceActions, signingKey libtrust.PrivateKey) (t *token.Token, expiresIn int, issuedAt *time.Time, err error) {

	joseHeader := &token.Header{
		Type:       "JWT",
		SigningAlg: "RS256",
		KeyID:      signingKey.KeyID(),
	}

	jwtID, err := randString(16)
	if err != nil {
		return nil, 0, nil, fmt.Errorf("Error to generate jwt id: %s", err)
	}

	now := time.Now().UTC()
	issuedAt = &now
	expiresIn = expiration * 60

	claimSet := &token.ClaimSet{
		Issuer:     issuer,
		Subject:    subject,
		Audience:   audience,
		Expiration: now.Add(time.Duration(expiration) * time.Minute).Unix(),
		NotBefore:  now.Unix(),
		IssuedAt:   now.Unix(),
		JWTID:      jwtID,
		Access:     access,
	}

	var joseHeaderBytes, claimSetBytes []byte

	if joseHeaderBytes, err = json.Marshal(joseHeader); err != nil {
		return nil, 0, nil, fmt.Errorf("unable to marshal jose header: %s", err)
	}
	if claimSetBytes, err = json.Marshal(claimSet); err != nil {
		return nil, 0, nil, fmt.Errorf("unable to marshal claim set: %s", err)
	}

	encodedJoseHeader := base64UrlEncode(joseHeaderBytes)
	encodedClaimSet := base64UrlEncode(claimSetBytes)
	payload := fmt.Sprintf("%s.%s", encodedJoseHeader, encodedClaimSet)

	var signatureBytes []byte
	if signatureBytes, _, err = signingKey.Sign(strings.NewReader(payload), crypto.SHA256); err != nil {
		return nil, 0, nil, fmt.Errorf("unable to sign jwt payload: %s", err)
	}

	signature := base64UrlEncode(signatureBytes)
	tokenString := fmt.Sprintf("%s.%s", payload, signature)
	t, err = token.NewToken(tokenString)
	return
}

func randString(length int) (string, error) {
	const alphanum = "abcdefghijklmnopqrstuvwxyzABCDEFGHIJKLMNOPQRSTUVWXYZ0123456789"
	rb := make([]byte, length)
	_, err := rand.Read(rb)
	if err != nil {
		return "", err
	}
	for i, b := range rb {
		rb[i] = alphanum[int(b)%len(alphanum)]
	}
	return string(rb), nil
}

func base64UrlEncode(b []byte) string {
	return strings.TrimRight(base64.URLEncoding.EncodeToString(b), "=")
}<|MERGE_RESOLUTION|>--- conflicted
+++ resolved
@@ -33,21 +33,25 @@
 )
 
 const (
-	issuer = "registry-token-issuer"
+	issuer                 = "registry-token-issuer"
+	defaultTokenExpiration = 30
 )
 
-<<<<<<< HEAD
-=======
 var expiration int //minutes
 var privateKey string
 
 func init() {
-	expiration = config.TokenExpiration()
+	var err error
+	expiration, err = config.TokenExpiration()
+	if err != nil {
+		log.Errorf("failed to get token expiration: %v, will use the default value %d",
+			err, defaultTokenExpiration)
+		expiration = defaultTokenExpiration
+	}
 	privateKey = "/etc/ui/private_key.pem"
 	log.Infof("token expiration: %d minutes", expiration)
 }
 
->>>>>>> 41f5776d
 // GetResourceActions ...
 func GetResourceActions(scopes []string) []*token.ResourceActions {
 	log.Debugf("scopes: %+v", scopes)
