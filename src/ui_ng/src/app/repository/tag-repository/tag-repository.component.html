--- conflicted
+++ resolved
@@ -25,24 +25,6 @@
     <clr-dg-column>{{'REPOSITORY.ARCHITECTURE' | translate}}</clr-dg-column>
     <clr-dg-column>{{'REPOSITORY.OS' | translate}}</clr-dg-column>
     <clr-dg-row *clrDgItems="let t of tags" [clrDgItem]='t'>
-<<<<<<< HEAD
-        <clr-dg-action-overflow>
-            <button class="action-item" (click)="showTagID('tag', t)">{{'REPOSITORY.COPY_ID' | translate}}</button>
-            <button class="action-item" (click)="showTagID('parent', t)">{{'REPOSITORY.COPY_PARENT_ID' | translate}}</button>
-            <button class="action-item" [hidden]="!hasProjectAdminRole" (click)="deleteTag(t)">{{'REPOSITORY.DELETE' | translate}}</button>
-        </clr-dg-action-overflow>
-        <clr-dg-cell>{{t.tag}}</clr-dg-cell>
-        <clr-dg-cell>{{t.pullCommand}}</clr-dg-cell>
-        <clr-dg-cell *ngIf="withNotary">
-            <clr-icon shape="check" *ngIf="t.signed" style="color: #1D5100;"></clr-icon>
-            <clr-icon shape="close" *ngIf="!t.signed" style="color: #C92100;"></clr-icon>
-        </clr-dg-cell>
-        <clr-dg-cell>{{t.author}}</clr-dg-cell>
-        <clr-dg-cell>{{t.created | date: 'short'}}</clr-dg-cell>
-        <clr-dg-cell>{{t.dockerVersion}}</clr-dg-cell>
-        <clr-dg-cell>{{t.architecture}}</clr-dg-cell>
-        <clr-dg-cell>{{t.os}}</clr-dg-cell>
-=======
       <clr-dg-action-overflow>
         <button class="action-item" (click)="showTagID('tag', t)">{{'REPOSITORY.COPY_ID' | translate}}</button>
         <button class="action-item" (click)="showTagID('parent', t)">{{'REPOSITORY.COPY_PARENT_ID' | translate}}</button>
@@ -63,7 +45,6 @@
       <clr-dg-cell>{{t.dockerVersion}}</clr-dg-cell>
       <clr-dg-cell>{{t.architecture}}</clr-dg-cell>
       <clr-dg-cell>{{t.os}}</clr-dg-cell>
->>>>>>> c97d349f
     </clr-dg-row>
     <clr-dg-footer>{{tags ? tags.length : 0}} {{'REPOSITORY.ITEMS' | translate}}</clr-dg-footer>
 </clr-datagrid>