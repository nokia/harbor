*** Settings ***
Documentation  Harbor BATs
Resource  ../../resources/Util.robot
Suite Setup  Install Harbor to Test Server
Default Tags  BAT

*** Variables ***
${HARBOR_URL}  http://localhost

*** Test Cases ***
Test Case - Create An New User
    Init Chrome Driver
    ${d}=    Get Current Date    result_format=%m%s
    Create An New User  url=${HARBOR_URL}  username=tester${d}  email=tester${d}@vmware.com  realname=harbortest  newPassword=Test1@34  comment=harbortest
    Close Browser

Test Case - Sign With Admin
    Init Chrome Driver
    Sign In Harbor  ${HARBOR_URL}  %{HARBOR_ADMIN}  %{HARBOR_PASSWORD}
    Close Browser

Test Case - Update User Comment
    Init Chrome Driver
    ${d}=    Get Current Date    result_format=%m%s
    Create An New User  url=${HARBOR_URL}  username=tester${d}  email=tester${d}@vmware.com  realname=harbortest  newPassword=Test1@34  comment=harbortest
    Update User Comment  Test12#4
    Logout Harbor

Test Case - Update Password
    Init Chrome Driver
    ${d}=    Get Current Date    result_format=%m%s
    Create An New User  url=${HARBOR_URL}  username=tester${d}  email=tester${d}@vmware.com  realname=harbortest  newPassword=Test1@34  comment=harbortest
    Change Password  Test1@34  Test12#4
    Logout Harbor
    Sign In Harbor  ${HARBOR_URL}  tester${d}  Test12#4
    Close Browser
	
Test Case - Edit Project Creation
	# create normal user and login
    Init Chrome Driver
    ${d}=    Get Current Date    result_format=%m%s
    Create An New User  url=${HARBOR_URL}  username=tester${d}  email=tester${d}@vmware.com  realname=harbortest  newPassword=Test1@34  comment=harbortest
	#check project creation
    Page Should Contain Element  xpath=//project//div[@class="option-left"]/button
	#logout and login admin
    Logout Harbor
    Sign In Harbor  ${HARBOR_URL}  admin  Harbor12345
	#set limit to admin only
    Click Element  xpath=//clr-main-container//nav//ul/li[3]
    Click Element  xpath=//select[@id="proCreation"]
    Click Element  xpath=//select[@id="proCreation"]//option[@value="adminonly"]
    Click Element  xpath=//config//div/button[1]
	Capture Page Screenshot
	#logout and login normal user
    Logout Harbor
	Sign In Harbor  ${HARBOR_URL}  tester${d}  Test1@34
	#check if can create project
	Capture Page Screenshot
    Page Should Not Contain Element  xpath=//project//div[@class="option-left"]/button
    Logout Harbor
    Sign In Harbor  ${HARBOR_URL}  admin  Harbor12345
    Click Element  xpath=//clr-main-container//nav//ul/li[3]
    Click Element  xpath=//select[@id="proCreation"]
    Click Element  xpath=//select[@id="proCreation"]//option[@value="everyone"]
    Click Element  xpath=//config//div/button[1]
    Sleep  2
    Close browser

Test Case - Edit Self-Registration
#login as admin
    Init Chrome Driver
    Sign In Harbor  ${HARBOR_URL}  admin  Harbor12345
#disable self reg
    Click Element  xpath=//clr-main-container//nav//ul/li[3]
    #Unselect Checkbox  xpath=//input[@id="clr-checkbox-selfReg"]
    Mouse Down  xpath=//input[@id="clr-checkbox-selfReg"]
    Mouse Up  xpath=//input[@id="clr-checkbox-selfReg"]
    Click Element  xpath=//div/button[1]
#logout and check
    Logout Harbor
    Page Should Not Contain Element  xpath=//a[@class="signup"]
    Sign In Harbor  ${HARBOR_URL}  admin  Harbor12345
    Click Element  xpath=//clr-main-container//nav//ul/li[3]
    Checkbox Should Not Be Selected  xpath=//input[@id="clr-checkbox-selfReg"]
    Sleep  1
    #restore setting
    Mouse Down  xpath=//input[@id="clr-checkbox-selfReg"]
    Mouse Up  xpath=//input[@id="clr-checkbox-selfReg"]
    Click Element  xpath=//div/button[1]
    Close Browser

 Test Case - Edit Verify Remote Cert
    Init Chrome Driver
    Sign In Harbor  ${HARBOR_URL}  admin  Harbor12345
    Click Element  xpath=//clr-main-container//nav//ul/li[3]
    Click Element  xpath=//config//ul/li[2]
    #by defalut verify is on
    #Unselect Checkbox  xpath=//input[@id="clr-checkbox-verifyRemoteCert"]
    Mouse Down  xpath=//input[@id="clr-checkbox-verifyRemoteCert"]
    Mouse Up  xpath=//input[@id="clr-checkbox-verifyRemoteCert"]
    Click Element  xpath=//div/button[1]
    #assume checkbox uncheck
    Logout Harbor
    Sign In Harbor  ${HARBOR_URL}  admin  Harbor12345
    Click Element  xpath=//clr-main-container//nav//ul/li[3]
    Click Element  xpath=//config//ul/li[2]
    Checkbox Should Not Be Selected  xpath=//input[@id="clr-checkbox-verifyRemoteCert"] 
    Sleep  1
    #restore setting
    Mouse Down  xpath=//input[@id="clr-checkbox-verifyRemoteCert"]
    Mouse Up  xpath=//input[@id="clr-checkbox-verifyRemoteCert"]
    Click Element  xpath=//div/button[1]
    Sleep  1
    Close Browser   

Test Case - Edit Email Settings
    Init Chrome Driver
    Sign In Harbor  ${HARBOR_URL}  admin  Harbor12345
    Click Element  xpath=//clr-main-container//nav//ul/li[3]
    Click Element  xpath=//config//ul/li[3]
    Input Text  xpath=//input[@id="mailServer"]  smtp.vmware.com
    Input Text  xpath=//input[@id="emailPort"]  25
    Input Text  xpath=//input[@id="emailUsername"]  example@vmware.com 
    Input Text  xpath=//input[@id="emailPassword"]  example
    Input Text  xpath=//input[@id="emailFrom"]  example<example@vmware.com>
    #checkbox status by default it is checked
    #Unselect Checkbox  xpath=//input[@id="clr-checkbox-emailSSL"]
    Mouse Down  xpath=//input[@id="clr-checkbox-emailSSL"]
    Mouse Up  xpath=//input[@id="clr-checkbox-emailSSL"]
    Click Button  xpath=//config//div/button[1]

    Logout Harbor
    Sign In Harbor  ${HARBOR_URL}  admin  Harbor12345
    Click Element  xpath=//clr-main-container//nav//ul/li[3]
    Click Element  xpath=//config//ul/li[3]
    #check value
    Textfield Value Should Be  xpath=//input[@id="mailServer"]  smtp.vmware.com
    Textfield Value Should Be  xpath=//input[@id="emailPort"]  25
    Textfield Value Should Be  xpath=//input[@id="emailUsername"]  example@vmware.com
    #password can not get value
    #Textfield Value Should Be  xpath=//input[@id="emailPassword"]  example
    Textfield Value Should Be  xpath=//input[@id="emailFrom"]  example<example@vmware.com>
    Checkbox Should Be Selected  xpath=//input[@id="clr-checkbox-emailSSL"]
    
    #restore setting
    Input Text  xpath=//input[@id="mailServer"]  smtp.mydomain.com
    Input Text  xpath=//input[@id="emailPort"]  25
    Input Text  xpath=//input[@id="emailUsername"]  sample_admin@mydomain.com 
    #Input Text  xpath=//input[@id="emailPassword"]  example
    Input Text  xpath=//input[@id="emailFrom"]  admin<sample_admin@mydomain.com>
    Mouse Down  xpath=//input[@id="clr-checkbox-emailSSL"]
    Mouse Up  xpath=//input[@id="clr-checkbox-emailSSL"]
    Click Button  xpath=//config//div/button[1]
    Close Browser

Test Case - Edit Token Expire
    Init Chrome Driver
    Sign In Harbor  ${HARBOR_URL}  admin  Harbor12345
    Sleep  1
    Click Element  xpath=//clr-main-container//nav//ul/li[3]
    Click Element  xpath=//config//ul/li[4]
    #by default 30,change to other number
    Input Text  xpath=//input[@id="tokenExpiration"]  20
    Click Button  xpath=//config//div/button[1]
    Logout Harbor
    Sign In Harbor  ${HARBOR_URL}  admin  Harbor12345
    Sleep  1
    Click Element  xpath=//clr-main-container//nav//ul/li[3]
    Click Element  xpath=//config//ul/li[4]
    Textfield Value Should Be  xpath=//input[@id="tokenExpiration"]  20
    #restore setting
    Input Text  xpath=//input[@id="tokenExpiration"]  30
    Click Button  xpath=//config//div/button[1]
    Close Browser   

Test Case - Assign Sys Admin
    Init Chrome Driver
    ${d}=    Get Current Date    result_format=%m%s
    Create An New User  url=${HARBOR_URL}  username=tester${d}  email=tester${d}@vmware.com  realname=harbortest  newPassword=Test1@34  comment=harbortest
    Logout Harbor
    Sign In Harbor  ${HARBOR_URL}  admin  Harbor12345
    Switch to User Tag
    Assign User Admin  tester${d}
    Logout Harbor
    Sign In Harbor  ${HARBOR_URL}  tester${d}  Test1@34
    Administration Tag Should Display
    Close Browser

Test Case - Create An New Project
    Init Chrome Driver
    ${d}=    Get Current Date    result_format=%m%s
    Create An New User  url=${HARBOR_URL}  username=tester${d}  email=tester${d}@vmware.com  realname=harbortest  newPassword=Test1@34  comment=harbortest
    Create An New Project  test${d}
    Close Browser

Test Case - User View Projects
    Init Chrome Driver
    ${d}=    Get Current Date    result_format=%m%s
    Create An New User  url=${HARBOR_URL}  username=tester${d}  email=tester${d}@vmware.com  realname=harbortest  newPassword=Test1@34  comment=harbortest
    Create An New Project  test${d}1
    Create An New Project  test${d}2
    Create An New Project  test${d}3
    Switch To Log
	Capture Page Screenshot  UserViewProjects.png
    Wait Until Page Contains  test${d}1
    Wait Until Page Contains  test${d}2
    Wait Until Page Contains  test${d}3
    Close Browser

Test Case - Push Image
    Init Chrome Driver
    ${d}=    Get Current Date    result_format=%m%s
    Create An New User  url=${HARBOR_URL}  username=tester${d}  email=tester${d}@vmware.com  realname=harbortest  newPassword=Test1@34  comment=harbortest
    Create An New Project  test${d}
    Close Browser

    ${rc}  ${ip}=  Run And Return Rc And Output  ip addr s eth0 |grep "inet "|awk '{print $2}' |awk -F "/" '{print $1}'
    Log To Console  ${ip}
    Should Be Equal As Integers  ${rc}  0
    ${rc}=  Run And Return Rc  docker pull hello-world
    Log  ${rc}
    Should Be Equal As Integers  ${rc}  0
    ${rc}  ${output}=  Run And Return Rc And Output  docker login -u tester${d} -p Test1@34 ${ip}
    Log To Console  ${output}
    Should Be Equal As Integers  ${rc}  0
    ${rc}=  Run And Return Rc  docker tag hello-world ${ip}/test${d}/hello-world:latest
    Log  ${rc}
    Should Be Equal As Integers  ${rc}  0
    ${rc}=  Run And Return Rc  docker push ${ip}/test${d}/hello-world:latest
    Log  ${rc}
    Should Be Equal As Integers  ${rc}  0

    Init Chrome Driver
    Go To    ${HARBOR_URL}
    Sleep  2
    ${title}=  Get Title
    Should Be Equal  ${title}  Harbor
    Sign In Harbor  ${HARBOR_URL}  tester${d}  Test1@34
    Sleep  2
	Capture Page Screenshot  PushImage1.png
    Click Element  xpath=/html/body/harbor-app/harbor-shell/clr-main-container/div/nav/section/a[2]
    Sleep  2
    Click Element  xpath=/html/body/harbor-app/harbor-shell/clr-main-container/div/nav/section/a[1]
<<<<<<< HEAD
    Sleep  2
    Mouse Down  xpath=//project//list-project/clr-datagrid//clr-dg-row/clr-dg-row-master//a[contains(.,"test")]
    Mouse Up  xpath=//project//list-project/clr-datagrid//clr-dg-row/clr-dg-row-master//a[contains(.,"test")]
   Sleep  2
=======
	Capture Page Screenshot  PushImage2.png
    Click Element  xpath=//project//list-project/clr-datagrid//clr-dg-row/clr-dg-row-master//a[contains(.,"test")]
    Sleep  2
	Capture Page Screenshot  PushImage3.png
>>>>>>> d181db15
    Wait Until Page Contains  test${d}/hello-world

Test Case - Ldap Sign in and out
    Switch To LDAP
    Init Chrome Driver
    ${rc}=  Run And Return Rc  docker pull vmware/harbor-ldap-test:1.1.1
    Log  ${rc}
    Should Be Equal As Integers  ${rc}  0
    ${rc}=  Run And Return Rc   docker run --name ldap-container -p 389:389 --detach vmware/harbor-ldap-test:1.1.1
    Log  ${rc}
    Should Be Equal As Integers  ${rc}  0
    ${rc}  ${output}=  Run And Return Rc And Output  docker ps
    Should Be Equal As Integers  ${rc}  0
    Sign In Harbor  ${HARBOR_URL}  %{HARBOR_ADMIN}  %{HARBOR_PASSWORD}
    Switch To Configure
    Init LDAP
    Logout Harbor
    Sign In Harbor  ${HARBOR_URL}  user001  user001
    Close Browser

Test Case - Admin Push Signed Image
    Switch To Notary

    ${rc}  ${output}=  Run And Return Rc And Output  ./tests/robot-cases/Group9-Content-trust/notary-push-image.sh
    Log To Console  ${output}
    Should Be Equal As Integers  ${rc}  0

    ${rc}  ${ip}=  Run And Return Rc And Output  ip addr s eth0 |grep "inet "|awk '{print $2}' |awk -F "/" '{print $1}'
    Log  ${ip}

    ${rc}  ${output}=  Run And Return Rc And Output  curl -u admin:Harbor12345 -s --insecure -H "Content-Type: application/json" -X GET "https://${ip}/api/repositories/library/tomcat/signatures"
    Log To Console  ${output}
    Should Be Equal As Integers  ${rc}  0
    Should Contain  ${output}  sha256<|MERGE_RESOLUTION|>--- conflicted
+++ resolved
@@ -241,17 +241,10 @@
     Click Element  xpath=/html/body/harbor-app/harbor-shell/clr-main-container/div/nav/section/a[2]
     Sleep  2
     Click Element  xpath=/html/body/harbor-app/harbor-shell/clr-main-container/div/nav/section/a[1]
-<<<<<<< HEAD
     Sleep  2
     Mouse Down  xpath=//project//list-project/clr-datagrid//clr-dg-row/clr-dg-row-master//a[contains(.,"test")]
     Mouse Up  xpath=//project//list-project/clr-datagrid//clr-dg-row/clr-dg-row-master//a[contains(.,"test")]
-   Sleep  2
-=======
-	Capture Page Screenshot  PushImage2.png
-    Click Element  xpath=//project//list-project/clr-datagrid//clr-dg-row/clr-dg-row-master//a[contains(.,"test")]
-    Sleep  2
-	Capture Page Screenshot  PushImage3.png
->>>>>>> d181db15
+    Sleep  2
     Wait Until Page Contains  test${d}/hello-world
 
 Test Case - Ldap Sign in and out
